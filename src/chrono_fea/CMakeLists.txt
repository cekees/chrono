#=============================================================================
# CMake configuration file for the Chrono FEA module
# 
# Cannot be used stand-alone (it's loaded by CMake config. file in parent dir.)
#=============================================================================

option(ENABLE_MODULE_FEA "Enable the Chrono FEA module" OFF)

# Return now if this module is not enabled
IF(NOT ENABLE_MODULE_FEA)
  RETURN()
ENDIF()

MESSAGE(STATUS "==== Chrono FEA module ====")

#-----------------------------------------------------------------------------
# LIST THE FILES THAT MAKE THE FEA FINITE ELEMENT LIBRARY

SET(ChronoEngine_FEA_SOURCES
    ChBuilderBeam.cpp
    ChElementGeneric.cpp
    ChElementSpring.cpp
    ChElementBar.cpp
    ChElementTetra_4.cpp
    ChElementTetra_10.cpp
    ChElementHexa_8.cpp
    ChElementHexa_20.cpp 
    ChElementShellANCF.cpp
    ChElementShellEANS4.cpp
    ChElementBrick.cpp
    ChElementBrick_9.cpp
    ChNodeFEAxyz.cpp
    ChNodeFEAxyzrot.cpp
    ChNodeFEAxyzP.cpp
    ChNodeFEAxyzD.cpp
    ChNodeFEAcurv.cpp
    ChGaussIntegrationRule.cpp
    ChGaussPoint.cpp
    ChMesh.cpp
    ChMeshFileLoader.cpp
    ChMatterMeshless.cpp 
    ChProximityContainerMeshless.cpp
    ChPolarDecomposition.cpp
    ChMatrixCorotation.cpp
    ChVisualizationFEAmesh.cpp
    ChLinkPointFrame.cpp
    ChLinkDirFrame.cpp
    ChLinkPointPoint.cpp
    ChContactSurface.cpp
<<<<<<< HEAD
	  ChContactSurfaceNodeCloud.cpp
	  ChContactSurfaceMesh.cpp
	  ChMeshSurface.cpp
	  ChLoadContactSurfaceMesh.cpp
    ChMaterialShellReissner.cpp
=======
    ChContactSurfaceNodeCloud.cpp
    ChContactSurfaceMesh.cpp
    ChMeshSurface.cpp
    ChLoadContactSurfaceMesh.cpp
>>>>>>> 0553039b
)

SET(ChronoEngine_FEA_HEADERS
    ChApiFEA.h
    ChBeamSection.h
    ChShellSection.h
    ChBuilderBeam.h
    ChContinuumPoisson3D.h
    ChContinuumThermal.h
    ChContinuumElectrostatics.h
    ChNodeFEAbase.h 
    ChNodeFEAxyz.h
    ChNodeFEAxyzrot.h
    ChNodeFEAxyzP.h 
    ChNodeFEAxyzD.h
    ChNodeFEAcurv.h
    ChElementBase.h
    ChElementGeneric.h
    ChElementCorotational.h
    ChElementSpring.h
    ChElementBar.h 
    ChElementBeam.h
    ChElementBeamEuler.h
    ChElementBeamANCF.h
    ChElementBrick.h
    ChElementBrick_9.h
    ChElement3D.h
    ChElementTetrahedron.h
    ChElementTetra_4.h
    ChElementTetra_10.h
    ChElementHexahedron.h
    ChElementHexa_8.h
    ChElementHexa_20.h
    ChElementShell.h
    ChElementShellANCF.h
    ChElementShellEANS4.h
    ChFaceTetra_4.h
    ChFaceBrick_9.h
    ChLoadsBeam.h
    ChGaussIntegrationRule.h
    ChGaussPoint.h
    ChMesh.h
    ChMeshFileLoader.h
    ChMatterMeshless.h
    ChProximityContainerMeshless.h
    ChPolarDecomposition.h
    ChMatrixCorotation.h
    ChVisualizationFEAmesh.h
    ChLinkPointFrame.h
    ChLinkDirFrame.h
    ChLinkPointPoint.h
    ChContactSurface.h
    ChContactSurfaceNodeCloud.h
    ChContactSurfaceMesh.h
    ChMeshSurface.h
    ChUtilsFEA.h
    ChLoadContactSurfaceMesh.h
	  ChRotUtils.h
	ChMaterialShellReissner.h
)

SOURCE_GROUP("" FILES 
    ${ChronoEngine_FEA_SOURCES} 
    ${ChronoEngine_FEA_HEADERS})

#-----------------------------------------------------------------------------	
# Create the ChronoEngine_fea library

ADD_LIBRARY(ChronoEngine_fea SHARED 
    ${ChronoEngine_FEA_SOURCES}
    ${ChronoEngine_FEA_HEADERS})

SET_TARGET_PROPERTIES(ChronoEngine_fea PROPERTIES
                      COMPILE_FLAGS "${CH_CXX_FLAGS}"
                      LINK_FLAGS "${CH_LINKERFLAG_SHARED}" 
                      COMPILE_DEFINITIONS "CH_API_COMPILE_FEA")
                          
TARGET_LINK_LIBRARIES(ChronoEngine_fea
                      ChronoEngine)

ADD_DEPENDENCIES(ChronoEngine_fea ChronoEngine)

INSTALL(TARGETS ChronoEngine_fea
        RUNTIME DESTINATION bin
        LIBRARY DESTINATION lib
        ARCHIVE DESTINATION lib)

INSTALL(FILES ${ChronoEngine_FEA_HEADERS}
        DESTINATION include/chrono_fea)<|MERGE_RESOLUTION|>--- conflicted
+++ resolved
@@ -19,14 +19,14 @@
 SET(ChronoEngine_FEA_SOURCES
     ChBuilderBeam.cpp
     ChElementGeneric.cpp
-    ChElementSpring.cpp
-    ChElementBar.cpp
+    ChElementSpring.cpp  
+    ChElementBar.cpp  
     ChElementTetra_4.cpp
     ChElementTetra_10.cpp
     ChElementHexa_8.cpp
     ChElementHexa_20.cpp 
     ChElementShellANCF.cpp
-    ChElementShellEANS4.cpp
+	ChElementShellEANS4.cpp
     ChElementBrick.cpp
     ChElementBrick_9.cpp
     ChNodeFEAxyz.cpp
@@ -47,18 +47,11 @@
     ChLinkDirFrame.cpp
     ChLinkPointPoint.cpp
     ChContactSurface.cpp
-<<<<<<< HEAD
 	  ChContactSurfaceNodeCloud.cpp
 	  ChContactSurfaceMesh.cpp
 	  ChMeshSurface.cpp
 	  ChLoadContactSurfaceMesh.cpp
     ChMaterialShellReissner.cpp
-=======
-    ChContactSurfaceNodeCloud.cpp
-    ChContactSurfaceMesh.cpp
-    ChMeshSurface.cpp
-    ChLoadContactSurfaceMesh.cpp
->>>>>>> 0553039b
 )
 
 SET(ChronoEngine_FEA_HEADERS
@@ -73,7 +66,7 @@
     ChNodeFEAxyz.h
     ChNodeFEAxyzrot.h
     ChNodeFEAxyzP.h 
-    ChNodeFEAxyzD.h
+    ChNodeFEAxyzD.h 
     ChNodeFEAcurv.h
     ChElementBase.h
     ChElementGeneric.h
@@ -83,7 +76,7 @@
     ChElementBeam.h
     ChElementBeamEuler.h
     ChElementBeamANCF.h
-    ChElementBrick.h
+    ChElementBrick.h 
     ChElementBrick_9.h
     ChElement3D.h
     ChElementTetrahedron.h
@@ -94,15 +87,15 @@
     ChElementHexa_20.h
     ChElementShell.h
     ChElementShellANCF.h
-    ChElementShellEANS4.h
-    ChFaceTetra_4.h
+	ChElementShellEANS4.h
+	  ChFaceTetra_4.h
     ChFaceBrick_9.h
-    ChLoadsBeam.h
+	  ChLoadsBeam.h
     ChGaussIntegrationRule.h
     ChGaussPoint.h
     ChMesh.h
     ChMeshFileLoader.h
-    ChMatterMeshless.h
+    ChMatterMeshless.h 
     ChProximityContainerMeshless.h
     ChPolarDecomposition.h
     ChMatrixCorotation.h
@@ -111,11 +104,11 @@
     ChLinkDirFrame.h
     ChLinkPointPoint.h
     ChContactSurface.h
-    ChContactSurfaceNodeCloud.h
-    ChContactSurfaceMesh.h
-    ChMeshSurface.h
+	  ChContactSurfaceNodeCloud.h
+	  ChContactSurfaceMesh.h
+	  ChMeshSurface.h
     ChUtilsFEA.h
-    ChLoadContactSurfaceMesh.h
+	  ChLoadContactSurfaceMesh.h
 	  ChRotUtils.h
 	ChMaterialShellReissner.h
 )
