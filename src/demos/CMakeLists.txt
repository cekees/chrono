--- conflicted
+++ resolved
@@ -162,18 +162,10 @@
   	endif()
 endif()
 
-<<<<<<< HEAD
-if(ENABLE_MODULE_VSG)
- 	option(BUILD_DEMOS_VSG "Build demo programs for vsgmodule" TRUE)
- 	mark_as_advanced(FORCE BUILD_DEMOS_VSG)
-	if(BUILD_DEMOS_VSG)
-  		add_subdirectory(vsg)
-=======
 if(ENABLE_MODULE_SYNCHRONO)
  	option(BUILD_DEMOS_SYNCHRONO "Build demo programs for SynChrono module" TRUE)
  	mark_as_advanced(FORCE BUILD_DEMOS_SYNCHRONO)
 	if(BUILD_DEMOS_SYNCHRONO)
   		add_subdirectory(synchrono)
->>>>>>> fd2c6fd0
   	endif()
 endif()